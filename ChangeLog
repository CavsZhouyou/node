--- conflicted
+++ resolved
@@ -1,4 +1,3 @@
-<<<<<<< HEAD
 2013.03.06, Version 0.9.12 (Unstable)
 
 * stream: Allow strings in Readable.push/unshift (isaacs)
@@ -467,8 +466,8 @@
 
 * Fix #3521 Make process.env more like a regular Object (isaacs)
 
-=======
-2013.03.07, Version 0.8.22 (Stable)
+
+2013.03.07, Version 0.8.22 (Stable), 67a4cb4fe8c2346e30ffb83f7178e205cc2dab33
 
 * npm: Update to 1.2.14
 
@@ -478,7 +477,6 @@
 
 * build, windows: disable SEH (Ben Noordhuis)
 
->>>>>>> d5959c5c
 
 2013.02.25, Version 0.8.21 (Stable), 530d8c05d4c546146f18e5ba811d7eb3b7b7c0c5
 
