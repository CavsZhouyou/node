--- conflicted
+++ resolved
@@ -48,17 +48,10 @@
 
   virtual ~ObjectWrap ( ) {
     if (!handle_.IsEmpty()) {
-<<<<<<< HEAD
       assert(handle_.IsNearDeath(node_isolate));
       handle_.ClearWeak(node_isolate);
-      handle_->SetInternalField(0, v8::Undefined());
+      handle_->SetAlignedPointerInInternalField(0, 0);
       handle_.Dispose(node_isolate);
-=======
-      assert(handle_.IsNearDeath());
-      handle_.ClearWeak();
-      handle_->SetPointerInInternalField(0, 0);
-      handle_.Dispose();
->>>>>>> 8ee43006
       handle_.Clear();
     }
   }
