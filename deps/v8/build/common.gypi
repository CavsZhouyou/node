# Copyright 2012 the V8 project authors. All rights reserved.
# Redistribution and use in source and binary forms, with or without
# modification, are permitted provided that the following conditions are
# met:
#
#     * Redistributions of source code must retain the above copyright
#       notice, this list of conditions and the following disclaimer.
#     * Redistributions in binary form must reproduce the above
#       copyright notice, this list of conditions and the following
#       disclaimer in the documentation and/or other materials provided
#       with the distribution.
#     * Neither the name of Google Inc. nor the names of its
#       contributors may be used to endorse or promote products derived
#       from this software without specific prior written permission.
#
# THIS SOFTWARE IS PROVIDED BY THE COPYRIGHT HOLDERS AND CONTRIBUTORS
# "AS IS" AND ANY EXPRESS OR IMPLIED WARRANTIES, INCLUDING, BUT NOT
# LIMITED TO, THE IMPLIED WARRANTIES OF MERCHANTABILITY AND FITNESS FOR
# A PARTICULAR PURPOSE ARE DISCLAIMED. IN NO EVENT SHALL THE COPYRIGHT
# OWNER OR CONTRIBUTORS BE LIABLE FOR ANY DIRECT, INDIRECT, INCIDENTAL,
# SPECIAL, EXEMPLARY, OR CONSEQUENTIAL DAMAGES (INCLUDING, BUT NOT
# LIMITED TO, PROCUREMENT OF SUBSTITUTE GOODS OR SERVICES; LOSS OF USE,
# DATA, OR PROFITS; OR BUSINESS INTERRUPTION) HOWEVER CAUSED AND ON ANY
# THEORY OF LIABILITY, WHETHER IN CONTRACT, STRICT LIABILITY, OR TORT
# (INCLUDING NEGLIGENCE OR OTHERWISE) ARISING IN ANY WAY OUT OF THE USE
# OF THIS SOFTWARE, EVEN IF ADVISED OF THE POSSIBILITY OF SUCH DAMAGE.

# Shared definitions for all V8-related targets.

{
  'variables': {
    'use_system_v8%': 0,
    'msvs_use_common_release': 0,
    'gcc_version%': 'unknown',
    'v8_compress_startup_data%': 'off',
    'v8_target_arch%': '<(target_arch)',

    # Setting 'v8_can_use_unaligned_accesses' to 'true' will allow the code
    # generated by V8 to do unaligned memory access, and setting it to 'false'
    # will ensure that the generated code will always do aligned memory
    # accesses. The default value of 'default' will try to determine the correct
    # setting. Note that for Intel architectures (ia32 and x64) unaligned memory
    # access is allowed for all CPUs.
    'v8_can_use_unaligned_accesses%': 'default',

    # Setting 'v8_can_use_vfp_instructions' to 'true' will enable use of ARM VFP
    # instructions in the V8 generated code. VFP instructions will be enabled
    # both for the snapshot and for the ARM target. Leaving the default value
    # of 'false' will avoid VFP instructions in the snapshot and use CPU feature
    # probing when running on the target.
    'v8_can_use_vfp2_instructions%': 'false',
    'v8_can_use_vfp3_instructions%': 'false',

    # Similar to vfp but on MIPS.
    'v8_can_use_fpu_instructions%': 'true',

    # Setting v8_use_arm_eabi_hardfloat to true will turn on V8 support for ARM
    # EABI calling convention where double arguments are passed in VFP
    # registers. Note that the GCC flag '-mfloat-abi=hard' should be used as
    # well when compiling for the ARM target.
    'v8_use_arm_eabi_hardfloat%': 'false',

    # Similar to the ARM hard float ABI but on MIPS.
    'v8_use_mips_abi_hardfloat%': 'true',

    # Default arch variant for MIPS.
    'mips_arch_variant%': 'mips32r2',

    'v8_enable_debugger_support%': 1,

    'v8_enable_disassembler%': 0,

    # Enable extra checks in API functions and other strategic places.
    'v8_enable_extra_checks%': 1,

    'v8_object_print%': 0,

    'v8_enable_gdbjit%': 0,

    # Enable profiling support. Only required on Windows.
    'v8_enable_prof%': 0,

    # Some versions of GCC 4.5 seem to need -fno-strict-aliasing.
    'v8_no_strict_aliasing%': 0,

    # Chrome needs this definition unconditionally. For standalone V8 builds,
    # it's handled in build/standalone.gypi.
    'want_separate_host_toolset%': 1,

    'v8_use_snapshot%': 'true',
    'host_os%': '<(OS)',
    'v8_use_liveobjectlist%': 'false',
    'werror%': '-Werror',

    # With post mortem support enabled, metadata is embedded into libv8 that
    # describes various parameters of the VM for use by debuggers. See
    # tools/gen-postmortem-metadata.py for details.
    'v8_postmortem_support%': 'false',

    # For a shared library build, results in "libv8-<(soname_version).so".
    'soname_version%': '',

    # Interpreted regexp engine exists as platform-independent alternative
    # based where the regular expression is compiled to a bytecode.
    'v8_interpreted_regexp%': 0,
  },
  'target_defaults': {
    'conditions': [
      ['v8_enable_debugger_support==1', {
        'defines': ['ENABLE_DEBUGGER_SUPPORT',],
      }],
      ['v8_enable_disassembler==1', {
        'defines': ['ENABLE_DISASSEMBLER',],
      }],
      ['v8_enable_extra_checks==1', {
        'defines': ['ENABLE_EXTRA_CHECKS',],
      }],
      ['v8_object_print==1', {
        'defines': ['OBJECT_PRINT',],
      }],
      ['v8_enable_gdbjit==1', {
        'defines': ['ENABLE_GDB_JIT_INTERFACE',],
      }],
      ['v8_interpreted_regexp==1', {
        'defines': ['V8_INTERPRETED_REGEXP',],
      }],
      ['v8_target_arch=="arm"', {
        'defines': [
          'V8_TARGET_ARCH_ARM',
        ],
        'conditions': [
          [ 'v8_can_use_unaligned_accesses=="true"', {
            'defines': [
              'CAN_USE_UNALIGNED_ACCESSES=1',
            ],
          }],
          [ 'v8_can_use_unaligned_accesses=="false"', {
            'defines': [
              'CAN_USE_UNALIGNED_ACCESSES=0',
            ],
          }],
          [ 'v8_can_use_vfp2_instructions=="true"', {
            'defines': [
              'CAN_USE_VFP2_INSTRUCTIONS',
            ],
          }],
          [ 'v8_can_use_vfp3_instructions=="true"', {
            'defines': [
              'CAN_USE_VFP3_INSTRUCTIONS',
            ],
          }],
          [ 'v8_use_arm_eabi_hardfloat=="true"', {
            'defines': [
              'USE_EABI_HARDFLOAT=1',
              'CAN_USE_VFP3_INSTRUCTIONS',
            ],
            'target_conditions': [
              ['_toolset=="target"', {
                'cflags': ['-mfloat-abi=hard',],
              }],
            ],
          }, {
            'defines': [
              'USE_EABI_HARDFLOAT=0',
            ],
          }],
        ],
      }],  # v8_target_arch=="arm"
      ['v8_target_arch=="ia32"', {
        'defines': [
          'V8_TARGET_ARCH_IA32',
        ],
      }],  # v8_target_arch=="ia32"
      ['v8_target_arch=="mipsel"', {
        'defines': [
          'V8_TARGET_ARCH_MIPS',
        ],
        'variables': {
          'mipscompiler': '<!($(echo ${CXX:-$(which g++)}) -v 2>&1 | grep -q "^Target: mips" && echo "yes" || echo "no")',
        },
        'conditions': [
          ['mipscompiler=="yes"', {
            'target_conditions': [
              ['_toolset=="target"', {
                'cflags': ['-EL'],
                'ldflags': ['-EL'],
                'conditions': [
                  [ 'v8_use_mips_abi_hardfloat=="true"', {
                    'cflags': ['-mhard-float'],
                    'ldflags': ['-mhard-float'],
                  }, {
                    'cflags': ['-msoft-float'],
                    'ldflags': ['-msoft-float'],
                  }],
                  ['mips_arch_variant=="mips32r2"', {
                    'cflags': ['-mips32r2', '-Wa,-mips32r2'],
                  }],
                  ['mips_arch_variant=="loongson"', {
                    'cflags': ['-mips3', '-Wa,-mips3'],
                  }, {
                    'cflags': ['-mips32', '-Wa,-mips32'],
                  }],
                ],
              }],
            ],
          }],
          [ 'v8_can_use_fpu_instructions=="true"', {
            'defines': [
              'CAN_USE_FPU_INSTRUCTIONS',
            ],
          }],
          [ 'v8_use_mips_abi_hardfloat=="true"', {
            'defines': [
              '__mips_hard_float=1',
              'CAN_USE_FPU_INSTRUCTIONS',
            ],
          }, {
            'defines': [
              '__mips_soft_float=1'
            ],
          }],
          ['mips_arch_variant=="mips32r2"', {
            'defines': ['_MIPS_ARCH_MIPS32R2',],
          }],
          ['mips_arch_variant=="loongson"', {
            'defines': ['_MIPS_ARCH_LOONGSON',],
          }],
        ],
      }],  # v8_target_arch=="mipsel"
      ['v8_target_arch=="x64"', {
        'defines': [
          'V8_TARGET_ARCH_X64',
        ],
        'xcode_settings': {
          'ARCHS': [ 'x86_64' ],
        },
        'msvs_settings': {
          'VCLinkerTool': {
            'StackReserveSize': '2097152',
          },
        },
        'msvs_configuration_platform': 'x64',
      }],  # v8_target_arch=="x64"
      ['v8_use_liveobjectlist=="true"', {
        'defines': [
          'ENABLE_DEBUGGER_SUPPORT',
          'INSPECTOR',
          'OBJECT_PRINT',
          'LIVEOBJECTLIST',
        ],
      }],
      ['v8_compress_startup_data=="bz2"', {
        'defines': [
          'COMPRESS_STARTUP_DATA_BZ2',
        ],
      }],
      ['OS=="win"', {
        'defines': [
          'WIN32',
        ],
        'msvs_configuration_attributes': {
          'OutputDirectory': '<(DEPTH)\\build\\$(ConfigurationName)',
          'IntermediateDirectory': '$(OutDir)\\obj\\$(ProjectName)',
          'CharacterSet': '1',
        },
      }],
      ['OS=="win" and v8_enable_prof==1', {
        'msvs_settings': {
          'VCLinkerTool': {
            'GenerateMapFile': 'true',
          },
        },
      }],
      ['OS=="linux" or OS=="freebsd" or OS=="openbsd" or OS=="solaris" \
         or OS=="netbsd"', {
        'conditions': [
          [ 'v8_no_strict_aliasing==1', {
            'cflags': [ '-fno-strict-aliasing' ],
          }],
        ],  # conditions
      }],
      ['OS=="solaris"', {
        'defines': [ '__C99FEATURES__=1' ],  # isinf() etc.
      }],
      ['(OS=="linux" or OS=="freebsd" or OS=="openbsd" or OS=="solaris" \
         or OS=="netbsd" or OS=="mac" or OS=="android") and \
        (v8_target_arch=="arm" or v8_target_arch=="ia32" or \
         v8_target_arch=="mipsel")', {
        # Check whether the host compiler and target compiler support the
        # '-m32' option and set it if so.
        'target_conditions': [
          ['_toolset=="host"', {
            'variables': {
              'm32flag': '<!((echo | $(echo ${CXX_host:-$(which g++)}) -m32 -E - > /dev/null 2>&1) && echo "-m32" || true)',
            },
            'cflags': [ '<(m32flag)' ],
            'ldflags': [ '<(m32flag)' ],
            'xcode_settings': {
              'ARCHS': [ 'i386' ],
            },
          }],
          ['_toolset=="target"', {
            'variables': {
              'm32flag': '<!((echo | $(echo ${CXX_target:-${CXX:-$(which g++)}}) -m32 -E - > /dev/null 2>&1) && echo "-m32" || true)',
            },
            'cflags': [ '<(m32flag)' ],
            'ldflags': [ '<(m32flag)' ],
            'xcode_settings': {
              'ARCHS': [ 'i386' ],
            },
          }],
        ],
      }],
      ['OS=="freebsd" or OS=="openbsd"', {
        'cflags': [ '-I/usr/local/include' ],
      }],
      ['OS=="netbsd"', {
        'cflags': [ '-I/usr/pkg/include' ],
      }],
    ],  # conditions
    'configurations': {
      'Debug': {
        'defines': [
          'DEBUG',
          'ENABLE_DISASSEMBLER',
          'V8_ENABLE_CHECKS',
          'OBJECT_PRINT',
        ],
        'msvs_settings': {
          'VCCLCompilerTool': {
            'Optimization': '0',

            'conditions': [
              ['OS=="win" and component=="shared_library"', {
                'RuntimeLibrary': '3',  # /MDd
              }, {
                'RuntimeLibrary': '1',  # /MTd
              }],
            ],
          },
          'VCLinkerTool': {
            'LinkIncremental': '2',
          },
        },
        'conditions': [
          ['OS=="linux" or OS=="freebsd" or OS=="openbsd" or OS=="netbsd"', {
            'cflags': [ '-Wall', '<(werror)', '-W', '-Wno-unused-parameter',
                        '-Wnon-virtual-dtor', '-Woverloaded-virtual' ],
          }],
          ['OS=="android"', {
            'variables': {
              'android_full_debug%': 1,
            },
            'conditions': [
              ['android_full_debug==0', {
                # Disable full debug if we want a faster v8 in a debug build.
                # TODO(2304): pass DISABLE_DEBUG_ASSERT instead of hiding DEBUG.
                'defines!': [
                  'DEBUG',
                ],
              }],
            ],
          }],
        ],
      },  # Debug
      'Release': {
        'conditions': [
          ['OS=="linux" or OS=="freebsd" or OS=="openbsd" or OS=="netbsd" \
            or OS=="android"', {
<<<<<<< HEAD
            'cflags!': [
              '-O2',
              '-Os',
            ],
            'cflags': [
              '-fdata-sections',
              '-ffunction-sections',
              '-O3',
            ],
=======
>>>>>>> 4b8629db
            'conditions': [
              [ 'gcc_version==44 and clang==0', {
                'cflags': [
                  # Avoid crashes with gcc 4.4 in the v8 test suite.
                  '-fno-tree-vrp',
                ],
              }],
            ],
          }],
          ['OS=="mac"', {
            'xcode_settings': {
              'GCC_OPTIMIZATION_LEVEL': '3',  # -O3

              # -fstrict-aliasing.  Mainline gcc
              # enables this at -O2 and above,
              # but Apple gcc does not unless it
              # is specified explicitly.
              'GCC_STRICT_ALIASING': 'YES',
            },
          }],  # OS=="mac"
          ['OS=="win"', {
            'msvs_settings': {
              'VCCLCompilerTool': {
                'Optimization': '2',
                'InlineFunctionExpansion': '2',
                'EnableIntrinsicFunctions': 'true',
                'FavorSizeOrSpeed': '0',
                'StringPooling': 'true',
                'conditions': [
                  ['OS=="win" and component=="shared_library"', {
                    'RuntimeLibrary': '2',  #/MD
                  }, {
                    'RuntimeLibrary': '0',  #/MT
                  }],
                  ['v8_target_arch=="x64"', {
                    # TODO(2207): remove this option once the bug is fixed.
                    'WholeProgramOptimization': 'true',
                  }],
                ],
              },
              'VCLinkerTool': {
                'LinkIncremental': '1',
                'OptimizeReferences': '2',
                'EnableCOMDATFolding': '2',
              },
            },
          }],  # OS=="win"
        ],  # conditions
      },  # Release
    },  # configurations
  },  # target_defaults
}<|MERGE_RESOLUTION|>--- conflicted
+++ resolved
@@ -367,18 +367,6 @@
         'conditions': [
           ['OS=="linux" or OS=="freebsd" or OS=="openbsd" or OS=="netbsd" \
             or OS=="android"', {
-<<<<<<< HEAD
-            'cflags!': [
-              '-O2',
-              '-Os',
-            ],
-            'cflags': [
-              '-fdata-sections',
-              '-ffunction-sections',
-              '-O3',
-            ],
-=======
->>>>>>> 4b8629db
             'conditions': [
               [ 'gcc_version==44 and clang==0', {
                 'cflags': [
