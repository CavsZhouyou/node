/* Copyright Joyent, Inc. and other Node contributors. All rights reserved.
 *
 * Permission is hereby granted, free of charge, to any person obtaining a copy
 * of this software and associated documentation files (the "Software"), to
 * deal in the Software without restriction, including without limitation the
 * rights to use, copy, modify, merge, publish, distribute, sublicense, and/or
 * sell copies of the Software, and to permit persons to whom the Software is
 * furnished to do so, subject to the following conditions:
 *
 * The above copyright notice and this permission notice shall be included in
 * all copies or substantial portions of the Software.
 *
 * THE SOFTWARE IS PROVIDED "AS IS", WITHOUT WARRANTY OF ANY KIND, EXPRESS OR
 * IMPLIED, INCLUDING BUT NOT LIMITED TO THE WARRANTIES OF MERCHANTABILITY,
 * FITNESS FOR A PARTICULAR PURPOSE AND NONINFRINGEMENT. IN NO EVENT SHALL THE
 * AUTHORS OR COPYRIGHT HOLDERS BE LIABLE FOR ANY CLAIM, DAMAGES OR OTHER
 * LIABILITY, WHETHER IN AN ACTION OF CONTRACT, TORT OR OTHERWISE, ARISING
 * FROM, OUT OF OR IN CONNECTION WITH THE SOFTWARE OR THE USE OR OTHER DEALINGS
 * IN THE SOFTWARE.
 */

/* FIXME we shouldn't need to branch in this file */
#define UNIX (defined(__unix__) || defined(__POSIX__) || defined(__APPLE__))

#include "uv.h"
#include "task.h"

#include <errno.h>
#include <string.h> /* memset */
#include <fcntl.h>
#include <sys/stat.h>


#if UNIX
#include <unistd.h> /* unlink, rmdir, etc. */
#else
# include <direct.h>
# include <io.h>
# define unlink _unlink
# define rmdir _rmdir
# define stat _stati64
# define open _open
# define write _write
# define lseek _lseek
# define close _close
#endif

#define TOO_LONG_NAME_LENGTH 8192

typedef struct {
  const char* path;
  double atime;
  double mtime;
} utime_check_t;


static int close_cb_count;
static int create_cb_count;
static int open_cb_count;
static int read_cb_count;
static int write_cb_count;
static int unlink_cb_count;
static int mkdir_cb_count;
static int rmdir_cb_count;
static int readdir_cb_count;
static int stat_cb_count;
static int rename_cb_count;
static int fsync_cb_count;
static int fdatasync_cb_count;
static int ftruncate_cb_count;
static int sendfile_cb_count;
static int fstat_cb_count;
static int chmod_cb_count;
static int fchmod_cb_count;
static int chown_cb_count;
static int fchown_cb_count;
static int link_cb_count;
static int symlink_cb_count;
static int readlink_cb_count;
static int utime_cb_count;
static int futime_cb_count;

static uv_loop_t* loop;

static uv_fs_t open_req1;
static uv_fs_t open_req2;
static uv_fs_t read_req;
static uv_fs_t write_req;
static uv_fs_t unlink_req;
static uv_fs_t close_req;
static uv_fs_t mkdir_req;
static uv_fs_t rmdir_req;
static uv_fs_t readdir_req;
static uv_fs_t stat_req;
static uv_fs_t rename_req;
static uv_fs_t fsync_req;
static uv_fs_t fdatasync_req;
static uv_fs_t ftruncate_req;
static uv_fs_t sendfile_req;
static uv_fs_t utime_req;
static uv_fs_t futime_req;

static char buf[32];
static char test_buf[] = "test-buffer\n";


void check_permission(const char* filename, int mode) {
  int r;
  uv_fs_t req;
  struct stat* s;

  r = uv_fs_stat(uv_default_loop(), &req, filename, NULL);
  ASSERT(r == 0);
  ASSERT(req.result == 0);

  s = req.ptr;
#ifdef _WIN32
  /* 
   * On Windows, chmod can only modify S_IWUSR (_S_IWRITE) bit,
   * so only testing for the specified flags.
   */
  ASSERT((s->st_mode & 0777) & mode);
#else
  ASSERT((s->st_mode & 0777) == mode);
#endif

  uv_fs_req_cleanup(&req);
}


static void link_cb(uv_fs_t* req) {
  ASSERT(req->fs_type == UV_FS_LINK);
  ASSERT(req->result == 0);
  link_cb_count++;
  uv_fs_req_cleanup(req);
}


static void symlink_cb(uv_fs_t* req) {
  ASSERT(req->fs_type == UV_FS_SYMLINK);
  ASSERT(req->result == 0);
  symlink_cb_count++;
  uv_fs_req_cleanup(req);
}

static void readlink_cb(uv_fs_t* req) {
  ASSERT(req->fs_type == UV_FS_READLINK);
  ASSERT(req->result == 0);
  ASSERT(strcmp(req->ptr, "test_file_symlink2") == 0);
  readlink_cb_count++;
  uv_fs_req_cleanup(req);
}

static void fchmod_cb(uv_fs_t* req) {
  ASSERT(req->fs_type == UV_FS_FCHMOD);
  ASSERT(req->result == 0);
  fchmod_cb_count++;
  uv_fs_req_cleanup(req);
  check_permission("test_file", *(int*)req->data);
}


static void chmod_cb(uv_fs_t* req) {
  ASSERT(req->fs_type == UV_FS_CHMOD);
  ASSERT(req->result == 0);
  chmod_cb_count++;
  uv_fs_req_cleanup(req);
  check_permission("test_file", *(int*)req->data);
}


static void fchown_cb(uv_fs_t* req) {
  ASSERT(req->fs_type == UV_FS_FCHOWN);
  ASSERT(req->result == 0);
  fchown_cb_count++;
  uv_fs_req_cleanup(req);
}


static void chown_cb(uv_fs_t* req) {
  ASSERT(req->fs_type == UV_FS_CHOWN);
  ASSERT(req->result == 0);
  chown_cb_count++;
  uv_fs_req_cleanup(req);
}


static void unlink_cb(uv_fs_t* req) {
  ASSERT(req == &unlink_req);
  ASSERT(req->fs_type == UV_FS_UNLINK);
  ASSERT(req->result != -1);
  unlink_cb_count++;
  uv_fs_req_cleanup(req);
}

static void fstat_cb(uv_fs_t* req) {
  struct stat* s = req->ptr;
  ASSERT(req->fs_type == UV_FS_FSTAT);
  ASSERT(req->result == 0);
  ASSERT(s->st_size == sizeof(test_buf));
  uv_fs_req_cleanup(req);
  fstat_cb_count++;
}


static void close_cb(uv_fs_t* req) {
  int r;
  ASSERT(req == &close_req);
  ASSERT(req->fs_type == UV_FS_CLOSE);
  ASSERT(req->result != -1);
  close_cb_count++;
  uv_fs_req_cleanup(req);
  if (close_cb_count == 3) {
    r = uv_fs_unlink(loop, &unlink_req, "test_file2", unlink_cb);
  }
}


static void ftruncate_cb(uv_fs_t* req) {
  int r;
  ASSERT(req == &ftruncate_req);
  ASSERT(req->fs_type == UV_FS_FTRUNCATE);
  ASSERT(req->result != -1);
  ftruncate_cb_count++;
  uv_fs_req_cleanup(req);
  r = uv_fs_close(loop, &close_req, open_req1.result, close_cb);
}


static void read_cb(uv_fs_t* req) {
  int r;
  ASSERT(req == &read_req);
  ASSERT(req->fs_type == UV_FS_READ);
  ASSERT(req->result != -1);
  read_cb_count++;
  uv_fs_req_cleanup(req);
  if (read_cb_count == 1) {
    ASSERT(strcmp(buf, test_buf) == 0);
    r = uv_fs_ftruncate(loop, &ftruncate_req, open_req1.result, 7,
        ftruncate_cb);
  } else {
    ASSERT(strcmp(buf, "test-bu") == 0);
    r = uv_fs_close(loop, &close_req, open_req1.result, close_cb);
  }
}


static void open_cb(uv_fs_t* req) {
  int r;
  ASSERT(req == &open_req1);
  ASSERT(req->fs_type == UV_FS_OPEN);
  if (req->result < 0) {
    /* TODO get error with uv_last_error() */
    fprintf(stderr, "async open error: %d\n", req->errorno);
    ASSERT(0);
  }
  open_cb_count++;
  ASSERT(req->path);
  ASSERT(memcmp(req->path, "test_file2\0", 11) == 0);
  uv_fs_req_cleanup(req);
  memset(buf, 0, sizeof(buf));
  r = uv_fs_read(loop, &read_req, open_req1.result, buf, sizeof(buf), -1,
      read_cb);
}


static void open_cb_simple(uv_fs_t* req) {
  ASSERT(req->fs_type == UV_FS_OPEN);
  if (req->result < 0) {
    /* TODO get error with uv_last_error() */
    fprintf(stderr, "async open error: %d\n", req->errorno);
    ASSERT(0);
  }
  open_cb_count++;
  ASSERT(req->path);
  uv_fs_req_cleanup(req);
}


static void fsync_cb(uv_fs_t* req) {
  int r;
  ASSERT(req == &fsync_req);
  ASSERT(req->fs_type == UV_FS_FSYNC);
  ASSERT(req->result != -1);
  fsync_cb_count++;
  uv_fs_req_cleanup(req);
  r = uv_fs_close(loop, &close_req, open_req1.result, close_cb);
}


static void fdatasync_cb(uv_fs_t* req) {
  int r;
  ASSERT(req == &fdatasync_req);
  ASSERT(req->fs_type == UV_FS_FDATASYNC);
  ASSERT(req->result != -1);
  fdatasync_cb_count++;
  uv_fs_req_cleanup(req);
  r = uv_fs_fsync(loop, &fsync_req, open_req1.result, fsync_cb);
}


static void write_cb(uv_fs_t* req) {
  int r;
  ASSERT(req == &write_req);
  ASSERT(req->fs_type == UV_FS_WRITE);
  ASSERT(req->result != -1);
  write_cb_count++;
  uv_fs_req_cleanup(req);
  r = uv_fs_fdatasync(loop, &fdatasync_req, open_req1.result, fdatasync_cb);
}


static void create_cb(uv_fs_t* req) {
  int r;
  ASSERT(req == &open_req1);
  ASSERT(req->fs_type == UV_FS_OPEN);
  ASSERT(req->result != -1);
  create_cb_count++;
  uv_fs_req_cleanup(req);
  r = uv_fs_write(loop, &write_req, req->result, test_buf, sizeof(test_buf),
      -1, write_cb);
}


static void rename_cb(uv_fs_t* req) {
  ASSERT(req == &rename_req);
  ASSERT(req->fs_type == UV_FS_RENAME);
  ASSERT(req->result != -1);
  rename_cb_count++;
  uv_fs_req_cleanup(req);
}


static void mkdir_cb(uv_fs_t* req) {
  ASSERT(req == &mkdir_req);
  ASSERT(req->fs_type == UV_FS_MKDIR);
  ASSERT(req->result != -1);
  mkdir_cb_count++;
  ASSERT(req->path);
  ASSERT(memcmp(req->path, "test_dir\0", 9) == 0);
  uv_fs_req_cleanup(req);
}


static void rmdir_cb(uv_fs_t* req) {
  ASSERT(req == &rmdir_req);
  ASSERT(req->fs_type == UV_FS_RMDIR);
  ASSERT(req->result != -1);
  rmdir_cb_count++;
  ASSERT(req->path);
  ASSERT(memcmp(req->path, "test_dir\0", 9) == 0);
  uv_fs_req_cleanup(req);
}


static void readdir_cb(uv_fs_t* req) {
  ASSERT(req == &readdir_req);
  ASSERT(req->fs_type == UV_FS_READDIR);
  ASSERT(req->result == 2);
  ASSERT(req->ptr);
  ASSERT(memcmp(req->ptr, "file1\0file2\0", 12) == 0
      || memcmp(req->ptr, "file2\0file1\0", 12) == 0);
  readdir_cb_count++;
  ASSERT(req->path);
  ASSERT(memcmp(req->path, "test_dir\0", 9) == 0);
  uv_fs_req_cleanup(req);
  ASSERT(!req->ptr);
}


static void empty_readdir_cb(uv_fs_t* req) {
  ASSERT(req == &readdir_req);
  ASSERT(req->fs_type == UV_FS_READDIR);
  ASSERT(req->result == 0);
  ASSERT(req->ptr == NULL);
  uv_fs_req_cleanup(req);
  readdir_cb_count++;
}


static void file_readdir_cb(uv_fs_t* req) {
  ASSERT(req == &readdir_req);
  ASSERT(req->fs_type == UV_FS_READDIR);
  ASSERT(req->result == -1);
  ASSERT(req->ptr == NULL);
  ASSERT(uv_last_error(req->loop).code == UV_ENOTDIR);
  uv_fs_req_cleanup(req);
  readdir_cb_count++;
}


static void stat_cb(uv_fs_t* req) {
  ASSERT(req == &stat_req);
  ASSERT(req->fs_type == UV_FS_STAT || req->fs_type == UV_FS_LSTAT);
  ASSERT(req->result != -1);
  ASSERT(req->ptr);
  stat_cb_count++;
  uv_fs_req_cleanup(req);
  ASSERT(!req->ptr);
}


static void sendfile_cb(uv_fs_t* req) {
  ASSERT(req == &sendfile_req);
  ASSERT(req->fs_type == UV_FS_SENDFILE);
  ASSERT(req->result == 65546);
  sendfile_cb_count++;
  uv_fs_req_cleanup(req);
}


static void open_noent_cb(uv_fs_t* req) {
  ASSERT(req->fs_type == UV_FS_OPEN);
  ASSERT(req->errorno == UV_ENOENT);
  ASSERT(req->result == -1);
  open_cb_count++;
  uv_fs_req_cleanup(req);
}

static void open_nametoolong_cb(uv_fs_t* req) {
  ASSERT(req->fs_type == UV_FS_OPEN);
  ASSERT(req->errorno == UV_ENAMETOOLONG);
  ASSERT(req->result == -1);
  open_cb_count++;
  uv_fs_req_cleanup(req);
}


TEST_IMPL(fs_file_noent) {
  uv_fs_t req;
  int r;

  loop = uv_default_loop();

  r = uv_fs_open(loop, &req, "does_not_exist", O_RDONLY, 0, NULL);
  ASSERT(r == -1);
  ASSERT(req.result == -1);
  ASSERT(uv_last_error(loop).code == UV_ENOENT);
  uv_fs_req_cleanup(&req);

  r = uv_fs_open(loop, &req, "does_not_exist", O_RDONLY, 0, open_noent_cb);
  ASSERT(r == 0);

  ASSERT(open_cb_count == 0);
  uv_run(loop);
  ASSERT(open_cb_count == 1);

  /* TODO add EACCES test */

  return 0;
}

TEST_IMPL(fs_file_nametoolong) {
  uv_fs_t req;
  int r;
  char name[TOO_LONG_NAME_LENGTH + 1];

  loop = uv_default_loop();

  memset(name, 'a', TOO_LONG_NAME_LENGTH);
  name[TOO_LONG_NAME_LENGTH] = 0;

  r = uv_fs_open(loop, &req, name, O_RDONLY, 0, NULL);
  ASSERT(r == -1);
  ASSERT(req.result == -1);
  ASSERT(uv_last_error(loop).code == UV_ENAMETOOLONG);
  uv_fs_req_cleanup(&req);

  r = uv_fs_open(loop, &req, name, O_RDONLY, 0, open_nametoolong_cb);
  ASSERT(r == 0);

  ASSERT(open_cb_count == 0);
  uv_run(loop);
  ASSERT(open_cb_count == 1);

  return 0;
}

static void check_utime(const char* path, double atime, double mtime) {
  struct stat* s;
  uv_fs_t req;
  int r;

  r = uv_fs_stat(loop, &req, path, NULL);
  ASSERT(r == 0);

  ASSERT(req.result == 0);
  s = req.ptr;

#if _WIN32
  ASSERT(s->st_atime == atime);
  ASSERT(s->st_mtime == mtime);
#elif !defined(_POSIX_C_SOURCE) || defined(_DARWIN_C_SOURCE)
  ASSERT(s->st_atimespec.tv_sec  == atime);
  ASSERT(s->st_mtimespec.tv_sec  == mtime);
#else
  ASSERT(s->st_atim.tv_sec  == atime);
  ASSERT(s->st_mtim.tv_sec  == mtime);
#endif

  uv_fs_req_cleanup(&req);
}


static void utime_cb(uv_fs_t* req) {
  utime_check_t* c;

  ASSERT(req == &utime_req);
  ASSERT(req->result == 0);
  ASSERT(req->fs_type == UV_FS_UTIME);

  c = req->data;
  check_utime(c->path, c->atime, c->mtime);

  uv_fs_req_cleanup(req);
  utime_cb_count++;
}


static void futime_cb(uv_fs_t* req) {
  utime_check_t* c;

  ASSERT(req == &futime_req);
  ASSERT(req->result == 0);
  ASSERT(req->fs_type == UV_FS_FUTIME);

  c = req->data;
  check_utime(c->path, c->atime, c->mtime);

  uv_fs_req_cleanup(req);
  futime_cb_count++;
}


TEST_IMPL(fs_file_async) {
  int r;

  /* Setup. */
  unlink("test_file");
  unlink("test_file2");

  loop = uv_default_loop();

  r = uv_fs_open(loop, &open_req1, "test_file", O_WRONLY | O_CREAT,
      S_IREAD | S_IWRITE, create_cb);
  ASSERT(r == 0);
  uv_run(loop);

  ASSERT(create_cb_count == 1);
  ASSERT(write_cb_count == 1);
  ASSERT(fsync_cb_count == 1);
  ASSERT(fdatasync_cb_count == 1);
  ASSERT(close_cb_count == 1);

  r = uv_fs_rename(loop, &rename_req, "test_file", "test_file2", rename_cb);
  ASSERT(r == 0);

  uv_run(loop);
  ASSERT(create_cb_count == 1);
  ASSERT(write_cb_count == 1);
  ASSERT(close_cb_count == 1);
  ASSERT(rename_cb_count == 1);

  r = uv_fs_open(loop, &open_req1, "test_file2", O_RDWR, 0, open_cb);
  ASSERT(r == 0);

  uv_run(loop);
  ASSERT(open_cb_count == 1);
  ASSERT(read_cb_count == 1);
  ASSERT(close_cb_count == 2);
  ASSERT(rename_cb_count == 1);
  ASSERT(create_cb_count == 1);
  ASSERT(write_cb_count == 1);
  ASSERT(ftruncate_cb_count == 1);

  r = uv_fs_open(loop, &open_req1, "test_file2", O_RDONLY, 0, open_cb);
  ASSERT(r == 0);

  uv_run(loop);
  ASSERT(open_cb_count == 2);
  ASSERT(read_cb_count == 2);
  ASSERT(close_cb_count == 3);
  ASSERT(rename_cb_count == 1);
  ASSERT(unlink_cb_count == 1);
  ASSERT(create_cb_count == 1);
  ASSERT(write_cb_count == 1);
  ASSERT(ftruncate_cb_count == 1);

  /* Cleanup. */
  unlink("test_file");
  unlink("test_file2");

  return 0;
}


TEST_IMPL(fs_file_sync) {
  int r;

  /* Setup. */
  unlink("test_file");
  unlink("test_file2");

  loop = uv_default_loop();

  r = uv_fs_open(loop, &open_req1, "test_file", O_WRONLY | O_CREAT,
      S_IWRITE | S_IREAD, NULL);
  ASSERT(r != -1);
  ASSERT(open_req1.result != -1);
  uv_fs_req_cleanup(&open_req1);

  r = uv_fs_write(loop, &write_req, open_req1.result, test_buf,
      sizeof(test_buf), -1, NULL);
  ASSERT(r != -1);
  ASSERT(write_req.result != -1);
  uv_fs_req_cleanup(&write_req);

  r = uv_fs_close(loop, &close_req, open_req1.result, NULL);
  ASSERT(r != -1);
  ASSERT(close_req.result != -1);
  uv_fs_req_cleanup(&close_req);

  r = uv_fs_open(loop, &open_req1, "test_file", O_RDWR, 0, NULL);
  ASSERT(r != -1);
  ASSERT(open_req1.result != -1);
  uv_fs_req_cleanup(&open_req1);

  r = uv_fs_read(loop, &read_req, open_req1.result, buf, sizeof(buf), -1,
      NULL);
  ASSERT(r != -1);
  ASSERT(read_req.result != -1);
  ASSERT(strcmp(buf, test_buf) == 0);
  uv_fs_req_cleanup(&read_req);

  r = uv_fs_ftruncate(loop, &ftruncate_req, open_req1.result, 7, NULL);
  ASSERT(r != -1);
  ASSERT(ftruncate_req.result != -1);
  uv_fs_req_cleanup(&ftruncate_req);

  r = uv_fs_close(loop, &close_req, open_req1.result, NULL);
  ASSERT(r != -1);
  ASSERT(close_req.result != -1);
  uv_fs_req_cleanup(&close_req);

  r = uv_fs_rename(loop, &rename_req, "test_file", "test_file2", NULL);
  ASSERT(r != -1);
  ASSERT(rename_req.result != -1);
  uv_fs_req_cleanup(&rename_req);

  r = uv_fs_open(loop, &open_req1, "test_file2", O_RDONLY, 0, NULL);
  ASSERT(r != -1);
  ASSERT(open_req1.result != -1);
  uv_fs_req_cleanup(&open_req1);

  memset(buf, 0, sizeof(buf));
  r = uv_fs_read(loop, &read_req, open_req1.result, buf, sizeof(buf), -1,
      NULL);
  ASSERT(r != -1);
  ASSERT(read_req.result != -1);
  ASSERT(strcmp(buf, "test-bu") == 0);
  uv_fs_req_cleanup(&read_req);

  r = uv_fs_close(loop, &close_req, open_req1.result, NULL);
  ASSERT(r != -1);
  ASSERT(close_req.result != -1);
  uv_fs_req_cleanup(&close_req);

  r = uv_fs_unlink(loop, &unlink_req, "test_file2", NULL);
  ASSERT(r != -1);
  ASSERT(unlink_req.result != -1);
  uv_fs_req_cleanup(&unlink_req);

  /* Cleanup */
  unlink("test_file");
  unlink("test_file2");

  return 0;
}


TEST_IMPL(fs_async_dir) {
  int r;

  /* Setup */
  unlink("test_dir/file1");
  unlink("test_dir/file2");
  rmdir("test_dir");

  loop = uv_default_loop();

  r = uv_fs_mkdir(loop, &mkdir_req, "test_dir", 0755, mkdir_cb);
  ASSERT(r == 0);

  uv_run(loop);
  ASSERT(mkdir_cb_count == 1);

  /* Create 2 files synchronously. */
  r = uv_fs_open(loop, &open_req1, "test_dir/file1", O_WRONLY | O_CREAT,
      S_IWRITE | S_IREAD, NULL);
  ASSERT(r != -1);
  uv_fs_req_cleanup(&open_req1);
  r = uv_fs_close(loop, &close_req, open_req1.result, NULL);
  ASSERT(r == 0);
  uv_fs_req_cleanup(&close_req);

  r = uv_fs_open(loop, &open_req1, "test_dir/file2", O_WRONLY | O_CREAT,
      S_IWRITE | S_IREAD, NULL);
  ASSERT(r != -1);
  uv_fs_req_cleanup(&open_req1);
  r = uv_fs_close(loop, &close_req, open_req1.result, NULL);
  ASSERT(r == 0);
  uv_fs_req_cleanup(&close_req);

  r = uv_fs_readdir(loop, &readdir_req, "test_dir", 0, readdir_cb);
  ASSERT(r == 0);

  uv_run(loop);
  ASSERT(readdir_cb_count == 1);

  /* sync uv_fs_readdir */
  r = uv_fs_readdir(loop, &readdir_req, "test_dir", 0, NULL);
  ASSERT(r == 2);
  ASSERT(readdir_req.result == 2);
  ASSERT(readdir_req.ptr);
  ASSERT(memcmp(readdir_req.ptr, "file1\0file2\0", 12) == 0
      || memcmp(readdir_req.ptr, "file2\0file1\0", 12) == 0);
  uv_fs_req_cleanup(&readdir_req);
  ASSERT(!readdir_req.ptr);

  r = uv_fs_stat(loop, &stat_req, "test_dir", stat_cb);
  ASSERT(r == 0);
  uv_run(loop);

  r = uv_fs_stat(loop, &stat_req, "test_dir\\", stat_cb);
  ASSERT(r == 0);
  uv_run(loop);

  r = uv_fs_lstat(loop, &stat_req, "test_dir", stat_cb);
  ASSERT(r == 0);
  uv_run(loop);

  r = uv_fs_lstat(loop, &stat_req, "test_dir\\", stat_cb);
  ASSERT(r == 0);
  uv_run(loop);

  ASSERT(stat_cb_count == 4);

  r = uv_fs_unlink(loop, &unlink_req, "test_dir/file1", unlink_cb);
  ASSERT(r == 0);
  uv_run(loop);
  ASSERT(unlink_cb_count == 1);

  r = uv_fs_unlink(loop, &unlink_req, "test_dir/file2", unlink_cb);
  ASSERT(r == 0);
  uv_run(loop);
  ASSERT(unlink_cb_count == 2);

  r = uv_fs_rmdir(loop, &rmdir_req, "test_dir", rmdir_cb);
  ASSERT(r == 0);
  uv_run(loop);
  ASSERT(rmdir_cb_count == 1);

  /* Cleanup */
  unlink("test_dir/file1");
  unlink("test_dir/file2");
  rmdir("test_dir");

  return 0;
}


TEST_IMPL(fs_async_sendfile) {
  int f, r;
  struct stat s1, s2;

  loop = uv_default_loop();

  /* Setup. */
  unlink("test_file");
  unlink("test_file2");

  f = open("test_file", O_WRONLY | O_CREAT, S_IWRITE | S_IREAD);
  ASSERT(f != -1);

  r = write(f, "begin\n", 6);
  ASSERT(r == 6);

  r = lseek(f, 65536, SEEK_CUR);
  ASSERT(r == 65542);

  r = write(f, "end\n", 4);
  ASSERT(r != -1);

  r = close(f);
  ASSERT(r == 0);

  /* Test starts here. */
  r = uv_fs_open(loop, &open_req1, "test_file", O_RDWR, 0, NULL);
  ASSERT(r != -1);
  ASSERT(open_req1.result != -1);
  uv_fs_req_cleanup(&open_req1);

  r = uv_fs_open(loop, &open_req2, "test_file2", O_WRONLY | O_CREAT,
      S_IWRITE | S_IREAD, NULL);
  ASSERT(r != -1);
  ASSERT(open_req2.result != -1);
  uv_fs_req_cleanup(&open_req2);

  r = uv_fs_sendfile(loop, &sendfile_req, open_req2.result, open_req1.result,
      0, 131072, sendfile_cb);
  ASSERT(r == 0);
  uv_run(loop);

  ASSERT(sendfile_cb_count == 1);

  r = uv_fs_close(loop, &close_req, open_req1.result, NULL);
  ASSERT(r == 0);
  uv_fs_req_cleanup(&close_req);
  r = uv_fs_close(loop, &close_req, open_req2.result, NULL);
  ASSERT(r == 0);
  uv_fs_req_cleanup(&close_req);

  stat("test_file", &s1);
  stat("test_file2", &s2);
  ASSERT(65546 == s2.st_size && s1.st_size == s2.st_size);

  /* Cleanup. */
  unlink("test_file");
  unlink("test_file2");

  return 0;
}


TEST_IMPL(fs_fstat) {
  int r;
  uv_fs_t req;
  uv_file file;
  struct stat* s;

  /* Setup. */
  unlink("test_file");

  loop = uv_default_loop();

  r = uv_fs_open(loop, &req, "test_file", O_RDWR | O_CREAT,
      S_IWRITE | S_IREAD, NULL);
  ASSERT(r != -1);
  ASSERT(req.result != -1);
  file = req.result;
  uv_fs_req_cleanup(&req);

  r = uv_fs_write(loop, &req, file, test_buf, sizeof(test_buf), -1, NULL);
  ASSERT(r == sizeof(test_buf));
  ASSERT(req.result == sizeof(test_buf));
  uv_fs_req_cleanup(&req);

  r = uv_fs_fstat(loop, &req, file, NULL);
  ASSERT(r == 0);
  ASSERT(req.result == 0);
  s = req.ptr;
  ASSERT(s->st_size == sizeof(test_buf));
  uv_fs_req_cleanup(&req);

  /* Now do the uv_fs_fstat call asynchronously */
  r = uv_fs_fstat(loop, &req, file, fstat_cb);
  ASSERT(r == 0);
  uv_run(loop);
  ASSERT(fstat_cb_count == 1);


  r = uv_fs_close(loop, &req, file, NULL);
  ASSERT(r == 0);
  ASSERT(req.result == 0);
  uv_fs_req_cleanup(&req);

  /*
   * Run the loop just to check we don't have make any extraneous uv_ref()
   * calls. This should drop out immediately.
   */
  uv_run(loop);

  /* Cleanup. */
  unlink("test_file");

  return 0;
}


TEST_IMPL(fs_chmod) {
  int r;
  uv_fs_t req;
  uv_file file;

  /* Setup. */
  unlink("test_file");

  loop = uv_default_loop();

  r = uv_fs_open(loop, &req, "test_file", O_RDWR | O_CREAT,
      S_IWRITE | S_IREAD, NULL);
  ASSERT(r != -1);
  ASSERT(req.result != -1);
  file = req.result;
  uv_fs_req_cleanup(&req);

  r = uv_fs_write(loop, &req, file, test_buf, sizeof(test_buf), -1, NULL);
  ASSERT(r == sizeof(test_buf));
  ASSERT(req.result == sizeof(test_buf));
  uv_fs_req_cleanup(&req);

#ifndef _WIN32
  /* Make the file write-only */
  r = uv_fs_chmod(loop, &req, "test_file", 0200, NULL);
  ASSERT(r == 0);
  ASSERT(req.result == 0);
  uv_fs_req_cleanup(&req);

  check_permission("test_file", 0200);
#endif

  /* Make the file read-only */
  r = uv_fs_chmod(loop, &req, "test_file", 0400, NULL);
  ASSERT(r == 0);
  ASSERT(req.result == 0);
  uv_fs_req_cleanup(&req);

  check_permission("test_file", 0400);

  /* Make the file read+write with sync uv_fs_fchmod */
  r = uv_fs_fchmod(loop, &req, file, 0600, NULL);
  ASSERT(r == 0);
  ASSERT(req.result == 0);
  uv_fs_req_cleanup(&req);

  check_permission("test_file", 0600);

#ifndef _WIN32
  /* async chmod */
  {
    static int mode = 0200;
    req.data = &mode;
  }
  r = uv_fs_chmod(loop, &req, "test_file", 0200, chmod_cb);
  ASSERT(r == 0);
  uv_run(loop);
  ASSERT(chmod_cb_count == 1);
  chmod_cb_count = 0; /* reset for the next test */
#endif

  /* async chmod */
  {
    static int mode = 0400;
    req.data = &mode;
  }
  r = uv_fs_chmod(loop, &req, "test_file", 0400, chmod_cb);
  ASSERT(r == 0);
  uv_run(loop);
  ASSERT(chmod_cb_count == 1);

  /* async fchmod */
  {
    static int mode = 0600;
    req.data = &mode;
  }
  r = uv_fs_fchmod(loop, &req, file, 0600, fchmod_cb);
  ASSERT(r == 0);
  uv_run(loop);
  ASSERT(fchmod_cb_count == 1);

  close(file);

  /*
   * Run the loop just to check we don't have make any extraneous uv_ref()
   * calls. This should drop out immediately.
   */
  uv_run(loop);

  /* Cleanup. */
  unlink("test_file");

  return 0;
}


TEST_IMPL(fs_chown) {
  int r;
  uv_fs_t req;
  uv_file file;

  /* Setup. */
  unlink("test_file");

  loop = uv_default_loop();

  r = uv_fs_open(loop, &req, "test_file", O_RDWR | O_CREAT,
      S_IWRITE | S_IREAD, NULL);
  ASSERT(r != -1);
  ASSERT(req.result != -1);
  file = req.result;
  uv_fs_req_cleanup(&req);

  /* sync chown */
  r = uv_fs_chown(loop, &req, "test_file", -1, -1, NULL);
  ASSERT(r == 0);
  ASSERT(req.result == 0);
  uv_fs_req_cleanup(&req);

  /* sync fchown */
  r = uv_fs_fchown(loop, &req, file, -1, -1, NULL);
  ASSERT(r == 0);
  ASSERT(req.result == 0);
  uv_fs_req_cleanup(&req);

  /* async chown */
  r = uv_fs_chown(loop, &req, "test_file", -1, -1, chown_cb);
  ASSERT(r == 0);
  uv_run(loop);
  ASSERT(chown_cb_count == 1);

  /* async fchown */
  r = uv_fs_fchown(loop, &req, file, -1, -1, fchown_cb);
  ASSERT(r == 0);
  uv_run(loop);
  ASSERT(fchown_cb_count == 1);

  close(file);

  /*
   * Run the loop just to check we don't have make any extraneous uv_ref()
   * calls. This should drop out immediately.
   */
  uv_run(loop);

  /* Cleanup. */
  unlink("test_file");

  return 0;
}


TEST_IMPL(fs_link) {
  int r;
  uv_fs_t req;
  uv_file file;
  uv_file link;

  /* Setup. */
  unlink("test_file");
  unlink("test_file_link");
  unlink("test_file_link2");

  loop = uv_default_loop();

  r = uv_fs_open(loop, &req, "test_file", O_RDWR | O_CREAT,
      S_IWRITE | S_IREAD, NULL);
  ASSERT(r != -1);
  ASSERT(req.result != -1);
  file = req.result;
  uv_fs_req_cleanup(&req);

  r = uv_fs_write(loop, &req, file, test_buf, sizeof(test_buf), -1, NULL);
  ASSERT(r == sizeof(test_buf));
  ASSERT(req.result == sizeof(test_buf));
  uv_fs_req_cleanup(&req);

  close(file);

  /* sync link */
  r = uv_fs_link(loop, &req, "test_file", "test_file_link", NULL);
  ASSERT(r == 0);
  ASSERT(req.result == 0);
  uv_fs_req_cleanup(&req);

  r = uv_fs_open(loop, &req, "test_file_link", O_RDWR, 0, NULL);
  ASSERT(r != -1);
  ASSERT(req.result != -1);
  link = req.result;
  uv_fs_req_cleanup(&req);

  memset(buf, 0, sizeof(buf));
  r = uv_fs_read(loop, &req, link, buf, sizeof(buf), 0, NULL);
  ASSERT(r != -1);
  ASSERT(req.result != -1);
  ASSERT(strcmp(buf, test_buf) == 0);

  close(link);

  /* async link */
  r = uv_fs_link(loop, &req, "test_file", "test_file_link2", link_cb);
  ASSERT(r == 0);
  uv_run(loop);
  ASSERT(link_cb_count == 1);

  r = uv_fs_open(loop, &req, "test_file_link2", O_RDWR, 0, NULL);
  ASSERT(r != -1);
  ASSERT(req.result != -1);
  link = req.result;
  uv_fs_req_cleanup(&req);

  memset(buf, 0, sizeof(buf));
  r = uv_fs_read(loop, &req, link, buf, sizeof(buf), 0, NULL);
  ASSERT(r != -1);
  ASSERT(req.result != -1);
  ASSERT(strcmp(buf, test_buf) == 0);

  close(link);

  /*
   * Run the loop just to check we don't have make any extraneous uv_ref()
   * calls. This should drop out immediately.
   */
  uv_run(loop);

  /* Cleanup. */
  unlink("test_file");
  unlink("test_file_link");
  unlink("test_file_link2");

  return 0;
}


TEST_IMPL(fs_symlink) {
  int r;
  uv_fs_t req;
  uv_file file;
  uv_file link;

  /* Setup. */
  unlink("test_file");
  unlink("test_file_symlink");
  unlink("test_file_symlink2");
  unlink("test_file_symlink_symlink");
  unlink("test_file_symlink2_symlink");

  loop = uv_default_loop();

  r = uv_fs_open(loop, &req, "test_file", O_RDWR | O_CREAT,
      S_IWRITE | S_IREAD, NULL);
  ASSERT(r != -1);
  ASSERT(req.result != -1);
  file = req.result;
  uv_fs_req_cleanup(&req);

  r = uv_fs_write(loop, &req, file, test_buf, sizeof(test_buf), -1, NULL);
  ASSERT(r == sizeof(test_buf));
  ASSERT(req.result == sizeof(test_buf));
  uv_fs_req_cleanup(&req);

  close(file);

  /* sync symlink */
  r = uv_fs_symlink(loop, &req, "test_file", "test_file_symlink", 0, NULL);
#ifdef _WIN32
  if (r == -1) {
    if (uv_last_error(loop).code == UV_ENOTSUP) {
      /*
       * Windows doesn't support symlinks on older versions.
       * We just pass the test and bail out early if we get ENOTSUP.
       */
      return 0;
    } else if (uv_last_error(loop).sys_errno_ == ERROR_PRIVILEGE_NOT_HELD) {
      /* 
       * Creating a symlink is only allowed when running elevated.
       * We pass the test and bail out early if we get ERROR_PRIVILEGE_NOT_HELD.
       */
      return 0;
    }
  }
#endif
  ASSERT(r == 0);
  ASSERT(req.result == 0);
  uv_fs_req_cleanup(&req);

  r = uv_fs_open(loop, &req, "test_file_symlink", O_RDWR, 0, NULL);
  ASSERT(r != -1);
  ASSERT(req.result != -1);
  link = req.result;
  uv_fs_req_cleanup(&req);

  memset(buf, 0, sizeof(buf));
  r = uv_fs_read(loop, &req, link, buf, sizeof(buf), 0, NULL);
  ASSERT(r != -1);
  ASSERT(req.result != -1);
  ASSERT(strcmp(buf, test_buf) == 0);

  close(link);

  r = uv_fs_symlink(loop, &req, "test_file_symlink", "test_file_symlink_symlink", 0, NULL);
  ASSERT(r != -1);
  r = uv_fs_readlink(loop, &req, "test_file_symlink_symlink", NULL);
  ASSERT(r != -1);
  ASSERT(strcmp(req.ptr, "test_file_symlink") == 0);
  uv_fs_req_cleanup(&req);

  /* async link */
  r = uv_fs_symlink(loop, &req, "test_file", "test_file_symlink2", 0, symlink_cb);
  ASSERT(r == 0);
  uv_run(loop);
  ASSERT(symlink_cb_count == 1);

  r = uv_fs_open(loop, &req, "test_file_symlink2", O_RDWR, 0, NULL);
  ASSERT(r != -1);
  ASSERT(req.result != -1);
  link = req.result;
  uv_fs_req_cleanup(&req);

  memset(buf, 0, sizeof(buf));
  r = uv_fs_read(loop, &req, link, buf, sizeof(buf), 0, NULL);
  ASSERT(r != -1);
  ASSERT(req.result != -1);
  ASSERT(strcmp(buf, test_buf) == 0);

  close(link);

  r = uv_fs_symlink(loop, &req, "test_file_symlink2", "test_file_symlink2_symlink", 0, NULL);
  ASSERT(r != -1);
  r = uv_fs_readlink(loop, &req, "test_file_symlink2_symlink", readlink_cb);
  ASSERT(r != -1);
  uv_run(loop);
  ASSERT(readlink_cb_count == 1);

  /*
   * Run the loop just to check we don't have make any extraneous uv_ref()
   * calls. This should drop out immediately.
   */
  uv_run(loop);

  /* Cleanup. */
  unlink("test_file");
  unlink("test_file_symlink");
  unlink("test_file_symlink_symlink");
  unlink("test_file_symlink2");
  unlink("test_file_symlink2_symlink");

  return 0;
}


TEST_IMPL(fs_utime) {
  utime_check_t checkme;
  const char* path = "test_file";
  double atime;
  double mtime;
  uv_fs_t req;
  int r;

  /* Setup. */
  loop = uv_default_loop();
  unlink(path);
  r = uv_fs_open(loop, &req, path, O_RDWR | O_CREAT,
      S_IWRITE | S_IREAD, NULL);
  ASSERT(r != -1);
  ASSERT(req.result != -1);
  uv_fs_req_cleanup(&req);
  close(r);

  atime = mtime = 400497753; /* 1982-09-10 11:22:33 */

  r = uv_fs_utime(loop, &req, path, atime, mtime, NULL);
  ASSERT(r == 0);
  ASSERT(req.result == 0);
  uv_fs_req_cleanup(&req);

  r = uv_fs_stat(loop, &req, path, NULL);
  ASSERT(r == 0);
  ASSERT(req.result == 0);
  check_utime(path, atime, mtime);
  uv_fs_req_cleanup(&req);

  atime = mtime = 1291404900; /* 2010-12-03 20:35:00 - mees <3 */
  checkme.path = path;
  checkme.atime = atime;
  checkme.mtime = mtime;

  /* async utime */
  utime_req.data = &checkme;
  r = uv_fs_utime(loop, &utime_req, path, atime, mtime, utime_cb);
  ASSERT(r == 0);
  uv_run(loop);
  ASSERT(utime_cb_count == 1);

  /* Cleanup. */
  unlink(path);

  return 0;
}


#ifdef _WIN32
TEST_IMPL(fs_stat_root) {
  int r;
  uv_loop_t* loop = uv_default_loop();

<<<<<<< HEAD
=======
  r = uv_fs_stat(loop, &stat_req, "\\", NULL);
  ASSERT(r == 0);

>>>>>>> 7e0bf7d5
  r = uv_fs_stat(loop, &stat_req, "c:\\", NULL);
  ASSERT(r == 0);

  r = uv_fs_stat(loop, &stat_req, "\\\\?\\C:\\", NULL);
  ASSERT(r == 0);

  return 0;
}
#endif


TEST_IMPL(fs_futime) {
  utime_check_t checkme;
  const char* path = "test_file";
  double atime;
  double mtime;
  uv_file file;
  uv_fs_t req;
  int r;

  /* Setup. */
  loop = uv_default_loop();
  unlink(path);
  r = uv_fs_open(loop, &req, path, O_RDWR | O_CREAT,
      S_IWRITE | S_IREAD, NULL);
  ASSERT(r != -1);
  ASSERT(req.result != -1);
  uv_fs_req_cleanup(&req);
  close(r);

  atime = mtime = 400497753; /* 1982-09-10 11:22:33 */

  r = uv_fs_open(loop, &req, path, O_RDWR, 0, NULL);
  ASSERT(r != -1);
  ASSERT(req.result != -1);
  file = req.result; /* FIXME probably not how it's supposed to be used */
  uv_fs_req_cleanup(&req);

  r = uv_fs_futime(loop, &req, file, atime, mtime, NULL);
  ASSERT(r == 0);
  ASSERT(req.result == 0);
  uv_fs_req_cleanup(&req);

  r = uv_fs_stat(loop, &req, path, NULL);
  ASSERT(r == 0);
  ASSERT(req.result == 0);
  check_utime(path, atime, mtime);
  uv_fs_req_cleanup(&req);

  atime = mtime = 1291404900; /* 2010-12-03 20:35:00 - mees <3 */

  checkme.atime = atime;
  checkme.mtime = mtime;
  checkme.path = path;

  /* async futime */
  futime_req.data = &checkme;
  r = uv_fs_futime(loop, &futime_req, file, atime, mtime, futime_cb);
  ASSERT(r == 0);
  uv_run(loop);
  ASSERT(futime_cb_count == 1);

  /* Cleanup. */
  unlink(path);

  return 0;
}


TEST_IMPL(fs_stat_missing_path) {
  uv_fs_t req;
  int r;

  loop = uv_default_loop();

  r = uv_fs_stat(loop, &req, "non_existent_file", NULL);
  ASSERT(r == -1);
  ASSERT(req.result == -1);
  ASSERT(uv_last_error(loop).code == UV_ENOENT);
  uv_fs_req_cleanup(&req);

  return 0;
}


TEST_IMPL(fs_readdir_empty_dir) {
  const char* path;
  uv_fs_t req;
  int r;

  path = "./empty_dir/";
  loop = uv_default_loop();

  uv_fs_mkdir(loop, &req, path, 0777, NULL);
  uv_fs_req_cleanup(&req);

  r = uv_fs_readdir(loop, &req, path, 0, NULL);
  ASSERT(r == 0);
  ASSERT(req.result == 0);
  ASSERT(req.ptr == NULL);
  uv_fs_req_cleanup(&req);

  r = uv_fs_readdir(loop, &readdir_req, path, 0, empty_readdir_cb);
  ASSERT(r == 0);

  ASSERT(readdir_cb_count == 0);
  uv_run(loop);
  ASSERT(readdir_cb_count == 1);

  uv_fs_rmdir(loop, &req, path, NULL);
  uv_fs_req_cleanup(&req);

  return 0;
}


TEST_IMPL(fs_readdir_file) {
  const char* path;
  int r;

  path = "test/fixtures/empty_file";
  loop = uv_default_loop();

  r = uv_fs_readdir(loop, &readdir_req, path, 0, NULL);
  ASSERT(r == -1);
  ASSERT(uv_last_error(loop).code == UV_ENOTDIR);

  r = uv_fs_readdir(loop, &readdir_req, path, 0, file_readdir_cb);
  ASSERT(r == 0);

  ASSERT(readdir_cb_count == 0);
  uv_run(loop);
  ASSERT(readdir_cb_count == 1);

  return 0;
}


TEST_IMPL(fs_open_dir) {
  const char* path;
  uv_fs_t req;
  int r, file;

  path = ".";
  loop = uv_default_loop();

  r = uv_fs_open(loop, &req, path, O_RDONLY, 0, NULL);
  ASSERT(r != -1);
  ASSERT(req.result != -1);
  ASSERT(req.ptr == NULL);
  file = r;
  uv_fs_req_cleanup(&req);

  r = uv_fs_close(loop, &req, file, NULL);
  ASSERT(r == 0);

  r = uv_fs_open(loop, &req, path, O_RDONLY, 0, open_cb_simple);
  ASSERT(r == 0);

  ASSERT(open_cb_count == 0);
  uv_run(loop);
  ASSERT(open_cb_count == 1);

  return 0;
}


TEST_IMPL(fs_file_open_append) {
  int r;

  /* Setup. */
  unlink("test_file");

  loop = uv_default_loop();

  r = uv_fs_open(loop, &open_req1, "test_file", O_WRONLY | O_CREAT,
      S_IWRITE | S_IREAD, NULL);
  ASSERT(r != -1);
  ASSERT(open_req1.result != -1);
  uv_fs_req_cleanup(&open_req1);

  r = uv_fs_write(loop, &write_req, open_req1.result, test_buf,
      sizeof(test_buf), -1, NULL);
  ASSERT(r != -1);
  ASSERT(write_req.result != -1);
  uv_fs_req_cleanup(&write_req);

  r = uv_fs_close(loop, &close_req, open_req1.result, NULL);
  ASSERT(r != -1);
  ASSERT(close_req.result != -1);
  uv_fs_req_cleanup(&close_req);

  r = uv_fs_open(loop, &open_req1, "test_file", O_RDWR | O_APPEND, 0, NULL);
  ASSERT(r != -1);
  ASSERT(open_req1.result != -1);
  uv_fs_req_cleanup(&open_req1);

  r = uv_fs_write(loop, &write_req, open_req1.result, test_buf,
      sizeof(test_buf), -1, NULL);
  ASSERT(r != -1);
  ASSERT(write_req.result != -1);
  uv_fs_req_cleanup(&write_req);

  r = uv_fs_close(loop, &close_req, open_req1.result, NULL);
  ASSERT(r != -1);
  ASSERT(close_req.result != -1);
  uv_fs_req_cleanup(&close_req);

  r = uv_fs_open(loop, &open_req1, "test_file", O_RDONLY, S_IREAD, NULL);
  ASSERT(r != -1);
  ASSERT(open_req1.result != -1);
  uv_fs_req_cleanup(&open_req1);

  r = uv_fs_read(loop, &read_req, open_req1.result, buf, sizeof(buf), -1,
      NULL);
  printf("read = %d\n", r);
  ASSERT(r == 26);
  ASSERT(read_req.result == 26);
  ASSERT(memcmp(buf,
                "test-buffer\n\0test-buffer\n\0",
                sizeof("test-buffer\n\0test-buffer\n\0") - 1) == 0);
  uv_fs_req_cleanup(&read_req);

  r = uv_fs_close(loop, &close_req, open_req1.result, NULL);
  ASSERT(r != -1);
  ASSERT(close_req.result != -1);
  uv_fs_req_cleanup(&close_req);

  /* Cleanup */
  unlink("test_file");

  return 0;
}


TEST_IMPL(fs_rename_to_existing_file) {
  int r;

  /* Setup. */
  unlink("test_file");
  unlink("test_file2");

  loop = uv_default_loop();

  r = uv_fs_open(loop, &open_req1, "test_file", O_WRONLY | O_CREAT,
      S_IWRITE | S_IREAD, NULL);
  ASSERT(r != -1);
  ASSERT(open_req1.result != -1);
  uv_fs_req_cleanup(&open_req1);

  r = uv_fs_write(loop, &write_req, open_req1.result, test_buf,
      sizeof(test_buf), -1, NULL);
  ASSERT(r != -1);
  ASSERT(write_req.result != -1);
  uv_fs_req_cleanup(&write_req);

  r = uv_fs_close(loop, &close_req, open_req1.result, NULL);
  ASSERT(r != -1);
  ASSERT(close_req.result != -1);
  uv_fs_req_cleanup(&close_req);

  r = uv_fs_open(loop, &open_req1, "test_file2", O_WRONLY | O_CREAT,
      S_IWRITE | S_IREAD, NULL);
  ASSERT(r != -1);
  ASSERT(open_req1.result != -1);
  uv_fs_req_cleanup(&open_req1);

  r = uv_fs_close(loop, &close_req, open_req1.result, NULL);
  ASSERT(r != -1);
  ASSERT(close_req.result != -1);
  uv_fs_req_cleanup(&close_req);

  r = uv_fs_rename(loop, &rename_req, "test_file", "test_file2", NULL);
  ASSERT(r != -1);
  ASSERT(rename_req.result != -1);
  uv_fs_req_cleanup(&rename_req);

  r = uv_fs_open(loop, &open_req1, "test_file2", O_RDONLY, 0, NULL);
  ASSERT(r != -1);
  ASSERT(open_req1.result != -1);
  uv_fs_req_cleanup(&open_req1);

  memset(buf, 0, sizeof(buf));
  r = uv_fs_read(loop, &read_req, open_req1.result, buf, sizeof(buf), -1,
      NULL);
  ASSERT(r != -1);
  ASSERT(read_req.result != -1);
  ASSERT(strcmp(buf, test_buf) == 0);
  uv_fs_req_cleanup(&read_req);

  r = uv_fs_close(loop, &close_req, open_req1.result, NULL);
  ASSERT(r != -1);
  ASSERT(close_req.result != -1);
  uv_fs_req_cleanup(&close_req);

  /* Cleanup */
  unlink("test_file");
  unlink("test_file2");

  return 0;
}<|MERGE_RESOLUTION|>--- conflicted
+++ resolved
@@ -184,6 +184,13 @@
   uv_fs_req_cleanup(req);
 }
 
+static void chown_root_cb(uv_fs_t* req) {
+  ASSERT(req->fs_type == UV_FS_CHOWN);
+  ASSERT(req->result == -1);
+  ASSERT(req->errorno == UV_EPERM);
+  chown_cb_count++;
+  uv_fs_req_cleanup(req);
+}
 
 static void unlink_cb(uv_fs_t* req) {
   ASSERT(req == &unlink_req);
@@ -1015,6 +1022,12 @@
   /* async chown */
   r = uv_fs_chown(loop, &req, "test_file", -1, -1, chown_cb);
   ASSERT(r == 0);
+  uv_run(loop);
+  ASSERT(chown_cb_count == 1);
+
+  /* chown to root (fail) */
+  chown_cb_count = 0;
+  r = uv_fs_chown(loop, &req, "test_file", 0, 0, chown_root_cb);
   uv_run(loop);
   ASSERT(chown_cb_count == 1);
 
@@ -1293,12 +1306,9 @@
   int r;
   uv_loop_t* loop = uv_default_loop();
 
-<<<<<<< HEAD
-=======
   r = uv_fs_stat(loop, &stat_req, "\\", NULL);
   ASSERT(r == 0);
 
->>>>>>> 7e0bf7d5
   r = uv_fs_stat(loop, &stat_req, "c:\\", NULL);
   ASSERT(r == 0);
 
